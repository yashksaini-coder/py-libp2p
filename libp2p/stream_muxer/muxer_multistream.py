--- conflicted
+++ resolved
@@ -87,13 +87,8 @@
             )
         else:
             protocol, _ = await self.multiselect.negotiate(communicator)
-<<<<<<< HEAD
-            if protocol is None:
-                raise MuxerUpgradeFailure("No protocol selected")
-=======
         if protocol is None:
             raise MultiselectError("fail to negotiate a stream muxer protocol")
->>>>>>> 292bd1a9
         return self.transports[protocol]
 
     async def new_conn(self, conn: ISecureConn, peer_id: ID) -> IMuxedConn:
