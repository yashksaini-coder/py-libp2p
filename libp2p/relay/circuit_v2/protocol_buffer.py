--- conflicted
+++ resolved
@@ -8,14 +8,10 @@
 from enum import (
     IntEnum,
 )
-<<<<<<< HEAD
-from typing import Any, cast
-=======
 from typing import (
     Any,
     cast,
 )
->>>>>>> e77f7860
 
 from .pb.circuit_pb2 import Status as PbStatus
 
@@ -31,12 +27,7 @@
     STOP_FAILED = 300
     MALFORMED_MESSAGE = 400
 
-
-<<<<<<< HEAD
 def create_status(code: int = StatusCode.OK, message: str = "") -> PbStatus:
-=======
-def create_status(code: int | StatusCode = StatusCode.OK, message: str = "") -> Any:
->>>>>>> e77f7860
     """
     Create a protocol buffer Status object.
 
@@ -54,13 +45,7 @@
 
     """
     pb_obj = PbStatus()
-
-<<<<<<< HEAD
     pb_obj.code = cast(Any, int(code))
-=======
-    # Convert the integer status code to the protobuf enum value type
-    pb_obj.code = cast(PbStatus.Code, int(code))
->>>>>>> e77f7860
     pb_obj.message = message
 
     return pb_obj