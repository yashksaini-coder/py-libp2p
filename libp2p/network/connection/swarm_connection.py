import logging
import time
from typing import (
    TYPE_CHECKING,
    Any,
)

from multiaddr import Multiaddr
import trio

from libp2p.abc import (
    IMuxedConn,
    IMuxedStream,
    INetConn,
)
from libp2p.network.stream.net_stream import (
    NetStream,
    StreamState,
)
from libp2p.rcmgr import Direction
from libp2p.stream_muxer.exceptions import (
    MuxedConnUnavailable,
)

if TYPE_CHECKING:
    from libp2p.network.swarm import Swarm  # noqa: F401


"""
Reference: https://github.com/libp2p/go-libp2p-swarm/blob/
04c86bbdafd390651cb2ee14e334f7caeedad722/swarm_conn.go
"""


class SwarmConn(INetConn):
    muxed_conn: IMuxedConn
    swarm: "Swarm"
    streams: set[NetStream]
    event_closed: trio.Event
    _resource_scope: Any | None

    def __init__(
        self,
        muxed_conn: IMuxedConn,
        swarm: "Swarm",
    ) -> None:
        self.muxed_conn = muxed_conn
        self.swarm = swarm
        self.streams = set()
        self.event_closed = trio.Event()
        self.event_started = trio.Event()
<<<<<<< HEAD
        # Track connection creation time for pruning
        self._created_at = time.time()
=======
        self._resource_scope = None
>>>>>>> e77f7860
        # Provide back-references/hooks expected by NetStream
        try:
            setattr(self.muxed_conn, "swarm", self.swarm)

            # NetStream expects an awaitable remove_stream hook
            async def _remove_stream_hook(stream: NetStream) -> None:
                self.remove_stream(stream)

            setattr(self.muxed_conn, "remove_stream", _remove_stream_hook)
        except Exception as e:
            logging.warning(
                f"Failed to set optional conveniences on muxed_conn "
                f"for peer {muxed_conn.peer_id}: {e}"
            )
            # optional conveniences
        if hasattr(muxed_conn, "on_close"):
            logging.debug(f"Setting on_close for peer {muxed_conn.peer_id}")
            setattr(muxed_conn, "on_close", self._on_muxed_conn_closed)
        else:
            logging.error(
                f"muxed_conn for peer {muxed_conn.peer_id} has no on_close attribute"
            )

    def set_resource_scope(self, scope: Any) -> None:
        """Set the resource scope for this connection."""
        self._resource_scope = scope

    @property
    def is_closed(self) -> bool:
        return self.event_closed.is_set()

    async def _on_muxed_conn_closed(self) -> None:
        """Handle closure of the underlying muxed connection."""
        peer_id = self.muxed_conn.peer_id
        logging.debug(f"SwarmConn closing for peer {peer_id} due to muxed_conn closure")
        # Only call close if we're not already closing
        if not self.event_closed.is_set():
            await self.close()

    async def close(self) -> None:
        if self.event_closed.is_set():
            return
        logging.debug(f"Closing SwarmConn for peer {self.muxed_conn.peer_id}")
        self.event_closed.set()

        # Clean up resource scope if it exists
        if self._resource_scope is not None:
            try:
                # Release the resource scope
                if hasattr(self._resource_scope, "close"):
                    await self._resource_scope.close()
                elif hasattr(self._resource_scope, "release"):
                    self._resource_scope.release()
                logging.debug(
                    f"Released resource scope for peer {self.muxed_conn.peer_id}"
                )
            except Exception as e:
                logging.warning(f"Error releasing resource scope: {e}")
            finally:
                self._resource_scope = None

        # Close the muxed connection
        try:
            await self.muxed_conn.close()
        except Exception as e:
            logging.warning(f"Error while closing muxed connection: {e}")

        # Perform proper cleanup of resources
        await self._cleanup()

    async def _cleanup(self) -> None:
        # Remove the connection from swarm
        logging.debug(f"Removing connection for peer {self.muxed_conn.peer_id}")
        self.swarm.remove_conn(self)

        # Only close the connection if it's not already closed
        # Be defensive here to avoid exceptions during cleanup
        try:
            if not self.muxed_conn.is_closed:
                await self.muxed_conn.close()
        except Exception as e:
            logging.warning(f"Error closing muxed connection: {e}")

        # This is just for cleaning up state. The connection has already been closed.
        # We *could* optimize this but it really isn't worth it.
        logging.debug(f"Resetting streams for peer {self.muxed_conn.peer_id}")
        for stream in self.streams.copy():
            try:
                await stream.reset()
            except Exception as e:
                logging.warning(f"Error resetting stream: {e}")

        # Force context switch for stream handlers to process the stream reset event we
        # just emit before we cancel the stream handler tasks.
        await trio.sleep(0.1)

        # Notify all listeners about the disconnection
        logging.debug(f"Notifying disconnection for peer {self.muxed_conn.peer_id}")
        await self._notify_disconnected()

    async def _handle_new_streams(self) -> None:
        self.event_started.set()
        async with trio.open_nursery() as nursery:
            while True:
                try:
                    stream = await self.muxed_conn.accept_stream()
                except MuxedConnUnavailable:
                    await self.close()
                    break
                # Asynchronously handle the accepted stream, to avoid blocking
                # the next stream.
                nursery.start_soon(self._handle_muxed_stream, stream)

    async def _handle_muxed_stream(self, muxed_stream: IMuxedStream) -> None:
        # Acquire inbound stream resource if a manager is configured
        rm = getattr(self.swarm, "_resource_manager", None)
        peer_id_str = str(getattr(self.muxed_conn, "peer_id", ""))
        acquired = False
        if rm is not None:
            try:
                acquired = rm.acquire_stream(peer_id_str, Direction.INBOUND)
            except Exception:
                acquired = False

        if rm is not None and not acquired:
            # Deny stream: best-effort reset/close
            try:
                await muxed_stream.reset()  # type: ignore[attr-defined]
            except Exception:
                try:
                    await muxed_stream.close()
                except Exception:
                    pass
            return

        net_stream = await self._add_stream(muxed_stream)
        try:
            await self.swarm.common_stream_handler(net_stream)
        finally:
            # Always remove the stream when the handler finishes
            # Use simple remove_stream since stream handles notifications itself
            self.remove_stream(net_stream)
            # Release inbound stream resource
            if rm is not None and acquired:
                try:
                    rm.release_stream(peer_id_str, Direction.INBOUND)
                except Exception:
                    pass

    async def _add_stream(self, muxed_stream: IMuxedStream) -> NetStream:
        #
        net_stream = NetStream(muxed_stream, self)
        # Set Stream state to OPEN if the event has already started.
        # This is to ensure that the new streams created after connection has started
        # are immediately set to OPEN state.
        if self.event_started.is_set():
            await net_stream.set_state(StreamState.OPEN)
        self.streams.add(net_stream)
        await self.swarm.notify_opened_stream(net_stream)
        return net_stream

    async def _notify_disconnected(self) -> None:
        await self.swarm.notify_disconnected(self)

    async def start(self) -> None:
        streams_open = self.get_streams()
        for stream in streams_open:
            """Set the state of the stream to OPEN."""
            await stream.set_state(StreamState.OPEN)
        await self._handle_new_streams()

    async def new_stream(self) -> NetStream:
        muxed_stream = await self.muxed_conn.open_stream()
        return await self._add_stream(muxed_stream)

    def get_streams(self) -> tuple[NetStream, ...]:
        return tuple(self.streams)

    def get_transport_addresses(self) -> list[Multiaddr]:
        """
        Retrieve the transport addresses used by this connection.

        Returns
        -------
        list[Multiaddr]
            A list of multiaddresses used by the transport.

        """
        # Return the addresses from the peerstore for this peer
        try:
            peer_id = self.muxed_conn.peer_id
            return self.swarm.peerstore.addrs(peer_id)
        except Exception as e:
            logging.warning(f"Error getting transport addresses: {e}")
            return []

    def remove_stream(self, stream: NetStream) -> None:
        if stream not in self.streams:
            return
        self.streams.remove(stream)

    async def _remove_stream(self, stream: NetStream) -> None:
        """Remove stream and notify about closure."""
        if stream not in self.streams:
            return
        self.streams.remove(stream)
        await self.swarm.notify_closed_stream(stream)<|MERGE_RESOLUTION|>--- conflicted
+++ resolved
@@ -49,12 +49,9 @@
         self.streams = set()
         self.event_closed = trio.Event()
         self.event_started = trio.Event()
-<<<<<<< HEAD
         # Track connection creation time for pruning
         self._created_at = time.time()
-=======
         self._resource_scope = None
->>>>>>> e77f7860
         # Provide back-references/hooks expected by NetStream
         try:
             setattr(self.muxed_conn, "swarm", self.swarm)
