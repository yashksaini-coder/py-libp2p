from collections.abc import (
    Awaitable,
    Callable,
)
import logging
import random
from typing import TYPE_CHECKING, Any, cast

if TYPE_CHECKING:
    from libp2p.network.connection.swarm_connection import SwarmConn

from multiaddr import (
    Multiaddr,
)
import trio

from libp2p.abc import (
    IListener,
    IMuxedConn,
    INetConn,
    INetStream,
    INetworkService,
    INotifee,
    IPeerStore,
    IRawConnection,
    ITransport,
)
from libp2p.custom_types import (
    StreamHandlerFn,
)
from libp2p.io.abc import (
    ReadWriteCloser,
)
from libp2p.network.address_manager import AddressManager
from libp2p.network.config import ConnectionConfig, RetryConfig
from libp2p.network.connection_gate import ConnectionGate
from libp2p.network.connection_pruner import ConnectionPruner
from libp2p.network.dial_queue import DialQueue
from libp2p.network.dns_resolver import DNSResolver
from libp2p.network.rate_limiter import ConnectionRateLimiter
from libp2p.network.reconnect_queue import ReconnectQueue
from libp2p.peer.id import (
    ID,
)
from libp2p.peer.peerstore import (
    PeerStoreError,
)
from libp2p.rcmgr.manager import ResourceManager
from libp2p.security.pnet.protector import new_protected_conn
from libp2p.tools.async_service import (
    Service,
)
from libp2p.transport.exceptions import (
    MuxerUpgradeFailure,
    OpenConnectionError,
    SecurityUpgradeFailure,
)
from libp2p.transport.quic.config import QUICTransportConfig
from libp2p.transport.quic.connection import QUICConnection
from libp2p.transport.quic.transport import QUICTransport
from libp2p.transport.upgrader import (
    TransportUpgrader,
)

from ..exceptions import (
    MultiError,
)
from .connection.raw_connection import (
    RawConnection,
)

# SwarmConn is imported conditionally above
from .exceptions import (
    SwarmException,
)

logger = logging.getLogger("libp2p.network.swarm")


def create_default_stream_handler(network: INetworkService) -> StreamHandlerFn:
    async def stream_handler(stream: INetStream) -> None:
        await network.get_manager().wait_finished()

    return stream_handler


class Swarm(Service, INetworkService):
    self_id: ID
    peerstore: IPeerStore
    upgrader: TransportUpgrader
    transport: ITransport
    connections: dict[ID, list[INetConn]]
    listeners: dict[str, IListener]
    common_stream_handler: StreamHandlerFn
    listener_nursery: trio.Nursery | None
    event_listener_nursery_created: trio.Event

    notifees: list[INotifee]

    # Enhanced: New configuration
    retry_config: RetryConfig
    connection_config: ConnectionConfig | QUICTransportConfig
    _round_robin_index: dict[ID, int]
    _resource_manager: ResourceManager | None

    # Connection management components
    connection_gate: ConnectionGate
    rate_limiter: ConnectionRateLimiter
    address_manager: AddressManager
    dns_resolver: DNSResolver
    dial_queue: DialQueue
    reconnect_queue: ReconnectQueue
    connection_pruner: ConnectionPruner

    def __init__(
        self,
        peer_id: ID,
        peerstore: IPeerStore,
        upgrader: TransportUpgrader,
        transport: ITransport,
        retry_config: RetryConfig | None = None,
        connection_config: ConnectionConfig | QUICTransportConfig | None = None,
        psk: str | None = None,
    ):
        self.self_id = peer_id
        self.peerstore = peerstore
        self.upgrader = upgrader
        self.transport = transport
        self.psk = psk

        # Enhanced: Initialize retry and connection configuration
        self.retry_config = retry_config or RetryConfig()
        self.connection_config = connection_config or ConnectionConfig()

        # Enhanced: Initialize connections as 1:many mapping
        self.connections = {}
        self.listeners = dict()

        # Create Notifee array
        self.notifees = []

        self.common_stream_handler = create_default_stream_handler(self)

        self.listener_nursery = None
        self.event_listener_nursery_created = trio.Event()

        # Load balancing state
        self._round_robin_index = {}
        self._resource_manager = None

        # Initialize connection management components
        self._init_connection_management()

    def _init_connection_management(self) -> None:
        """
        Initialize connection management components.

        This sets up all the connection management infrastructure including
        dial queue, reconnection queue, rate limiting, connection gating,
        address management, DNS resolution, and connection pruning.
        """
        # Initialize connection gate (IP allow/deny lists)
        self.connection_gate = ConnectionGate(
            allow_list=self.connection_config.allow_list,
            deny_list=self.connection_config.deny_list,
        )

        # Initialize rate limiter for incoming connections
        self.rate_limiter = ConnectionRateLimiter(
            points=self.connection_config.inbound_connection_threshold,
            duration=1.0,  # 1 second window
        )

        # Initialize address manager
        self.address_manager = AddressManager(
            connection_gate=self.connection_gate,
            address_sorter=self.connection_config.address_sorter,
        )

        # Initialize DNS resolver
        self.dns_resolver = DNSResolver()

        # Initialize dial queue (depends on address_manager and dns_resolver)
        self.dial_queue = DialQueue(
            swarm=self,
            max_parallel_dials=self.connection_config.max_parallel_dials,
            max_dial_queue_length=self.connection_config.max_dial_queue_length,
            dial_timeout=self.connection_config.dial_timeout,
            address_manager=self.address_manager,
            dns_resolver=self.dns_resolver,
        )

        # Initialize reconnection queue
        self.reconnect_queue = ReconnectQueue(
            swarm=self,
            retries=self.connection_config.reconnect_retries,
            retry_interval=self.connection_config.reconnect_retry_interval,
            backoff_factor=self.connection_config.reconnect_backoff_factor,
            max_parallel_reconnects=self.connection_config.max_parallel_reconnects,
        )

        # Initialize connection pruner
        self.connection_pruner = ConnectionPruner(
            swarm=self,
            allow_list=self.connection_config.allow_list,
        )

    def set_resource_manager(self, resource_manager: ResourceManager | None) -> None:
        """Attach a ResourceManager to wire connection/stream scopes."""
        self._resource_manager = resource_manager

    async def run(self) -> None:
        async with trio.open_nursery() as nursery:
            # Create a nursery for listener tasks.
            self.listener_nursery = nursery
            self.event_listener_nursery_created.set()

            if isinstance(self.transport, QUICTransport):
                self.transport.set_background_nursery(nursery)
                self.transport.set_swarm(self)

            # Start connection management components
            try:
                await self.dial_queue.start()
                await self.reconnect_queue.start()
                await self.connection_pruner.start()
            except Exception as e:
                logger.error(f"Error starting connection management components: {e}")
                raise

            try:
                await self.manager.wait_finished()
            finally:
                # Stop connection management components
                try:
                    await self.dial_queue.stop()
                    await self.reconnect_queue.stop()
                    await self.connection_pruner.stop()
                except Exception as e:
                    logger.warning(
                        f"Error stopping connection management components: {e}"
                    )

                # The service ended. Cancel listener tasks.
                nursery.cancel_scope.cancel()
                # Indicate that the nursery has been cancelled.
                self.listener_nursery = None

    def get_peer_id(self) -> ID:
        return self.self_id

    def set_stream_handler(self, stream_handler: StreamHandlerFn) -> None:
        self.common_stream_handler = stream_handler

    def get_connections(self, peer_id: ID | None = None) -> list[INetConn]:
        """
        Get connections for peer (like JS getConnections, Go ConnsToPeer).

        Parameters
        ----------
        peer_id : ID | None
            The peer ID to get connections for. If None, returns all connections.

        Returns
        -------
        list[INetConn]
            List of connections to the specified peer, or all connections
            if peer_id is None.

        """
        if peer_id is not None:
            return self.connections.get(peer_id, [])

        # Return all connections from all peers
        all_conns = []
        for conns in self.connections.values():
            all_conns.extend(conns)
        return all_conns

    def get_total_connections(self) -> int:
        """
        Get total number of connections (inbound + outbound).

        Returns
        -------
        int
            Total number of active connections

        """
        return len(self.get_connections())

    def get_connections_map(self) -> dict[ID, list[INetConn]]:
        """
        Get all connections map (like JS getConnectionsMap).

        Returns
        -------
        dict[ID, list[INetConn]]
            The complete mapping of peer IDs to their connection lists.

        """
        return self.connections.copy()

    def get_connection(self, peer_id: ID) -> INetConn | None:
        """
        Get single connection for backward compatibility.

        Parameters
        ----------
        peer_id : ID
            The peer ID to get a connection for.

        Returns
        -------
        INetConn | None
            The first available connection, or None if no connections exist.

        """
        conns = self.get_connections(peer_id)
        return conns[0] if conns else None

    async def dial_peer(self, peer_id: ID) -> list[INetConn]:
        """
        Try to create connections to peer_id using dial queue.

        This method uses the dial queue for priority-based scheduling,
        address sorting, DNS resolution, and connection gating.

        :param peer_id: peer if we want to dial
        :raises SwarmException: raised when an error occurs
        :return: list of muxed connections
        """
        # Check if we already have connections
        existing_connections = self.get_connections(peer_id)
        if existing_connections:
            # Filter out closed connections
            valid_connections = [c for c in existing_connections if not c.is_closed]
            if valid_connections:
                logger.debug(f"Reusing existing connections to peer {peer_id}")
                return valid_connections

        logger.debug("attempting to dial peer %s", peer_id)

        # Use dial queue for connection management if it's started
        # The dial queue handles address resolution, sorting, DNS, and concurrency
        if self.dial_queue._started:
            try:
                connection = await self.dial_queue.dial(peer_id)
                # dial_queue.dial returns a single connection,
                # but we need to return a list
                if connection:
                    return [connection]
                else:
                    raise SwarmException(f"Failed to establish connection to {peer_id}")
            except RuntimeError as e:
                # RuntimeError from dial queue (queue full, not started, etc.)
                # Only fall back if it's a recoverable error
                error_msg = str(e)
                if "not started" in error_msg.lower():
                    # Queue not started - use direct dialing
                    logger.debug(f"Dial queue not started, using direct dial: {e}")
                    return await self._dial_peer_direct(peer_id)
                elif "queue is full" in error_msg.lower():
                    # Queue full - fall back to direct dialing
                    logger.debug(f"Dial queue full, using direct dial: {e}")
                    return await self._dial_peer_direct(peer_id)
                else:
                    # Other RuntimeErrors should be re-raised or fall back
                    logger.debug(
                        f"Dial queue RuntimeError: {e}, falling back to direct dial"
                    )
                    return await self._dial_peer_direct(peer_id)
            except (SwarmException, Exception) as e:
                # For other exceptions (connection failures, etc.),
                # check if it's a connection error
                # If dial queue failed completely, fall back to direct dialing
                logger.debug(
                    f"Dial queue failed with {type(e).__name__}: {e}, "
                    f"falling back to direct dial"
                )
                return await self._dial_peer_direct(peer_id)
        else:
            # Dial queue not started - use direct dialing
            logger.debug("Dial queue not started, using direct dialing")
            return await self._dial_peer_direct(peer_id)

    async def _dial_peer_direct(self, peer_id: ID) -> list[INetConn]:
        """
        Direct dial without queue (fallback method).

        :param peer_id: peer if we want to dial
        :raises SwarmException: raised when an error occurs
        :return: list of muxed connections
        """
        try:
            # Get peer info from peer store
            addrs = self.peerstore.addrs(peer_id)
        except PeerStoreError as error:
            raise SwarmException(f"No known addresses to peer {peer_id}") from error

        if not addrs:
            raise SwarmException(f"No known addresses to peer {peer_id}")

        connections = []
        exceptions: list[SwarmException] = []

        # Enhanced: Try all known addresses with retry logic
        for multiaddr in addrs:
            try:
                connection = await self._dial_with_retry(multiaddr, peer_id)
                connections.append(connection)

                # Limit number of connections per peer
                if len(connections) >= self.connection_config.max_connections_per_peer:
                    break

            except SwarmException as e:
                exceptions.append(e)
                logger.debug(
                    "encountered swarm exception when trying to connect to %s, "
                    "trying next address...",
                    multiaddr,
                    exc_info=e,
                )

        if not connections:
            # Tried all addresses, raising exception.
            raise SwarmException(
                f"unable to connect to {peer_id}, no addresses established a "
                "successful connection (with exceptions)"
            ) from MultiError(exceptions)

        return connections

    async def _dial_with_retry(self, addr: Multiaddr, peer_id: ID) -> INetConn:
        """
        Enhanced: Dial with retry logic and exponential backoff.

        :param addr: the address to dial
        :param peer_id: the peer we want to connect to
        :raises SwarmException: raised when all retry attempts fail
        :return: network connection
        """
        last_exception = None

        for attempt in range(self.retry_config.max_retries + 1):
            try:
                return await self._dial_addr_single_attempt(addr, peer_id)
            except Exception as e:
                last_exception = e
                if attempt < self.retry_config.max_retries:
                    delay = self._calculate_backoff_delay(attempt)
                    logger.debug(
                        f"Connection attempt {attempt + 1} failed, "
                        f"retrying in {delay:.2f}s: {e}"
                    )
                    await trio.sleep(delay)
                else:
                    logger.debug(f"All {self.retry_config.max_retries} attempts failed")

        # Convert the last exception to SwarmException for consistency
        if last_exception is not None:
            if isinstance(last_exception, SwarmException):
                raise last_exception
            else:
                raise SwarmException(
                    f"Failed to connect after {self.retry_config.max_retries} attempts"
                ) from last_exception

        # This should never be reached, but mypy requires it
        raise SwarmException("Unexpected error in retry logic")

    def _calculate_backoff_delay(self, attempt: int) -> float:
        """
        Enhanced: Calculate backoff delay with jitter to prevent thundering herd.

        :param attempt: the current attempt number (0-based)
        :return: delay in seconds
        """
        delay = min(
            self.retry_config.initial_delay
            * (self.retry_config.backoff_multiplier**attempt),
            self.retry_config.max_delay,
        )

        # Add jitter to prevent synchronized retries
        jitter = delay * self.retry_config.jitter_factor
        return delay + random.uniform(-jitter, jitter)

    async def _dial_addr_single_attempt(self, addr: Multiaddr, peer_id: ID) -> INetConn:
        """
        Enhanced: Single attempt to dial an address (extracted from original dial_addr).

        :param addr: the address we want to connect with
        :param peer_id: the peer we want to connect to
        :raises SwarmException: raised when an error occurs
        :return: network connection
        """
        # Optional pre-upgrade admission on outbound using endpoint from multiaddr
        pre_scope = None
        if self._resource_manager is not None:
            try:
                ep = None
                try:
                    ep = addr.value_for_protocol("ip4")
                except Exception:
                    ep = None
                pre_scope = self._resource_manager.open_connection(None, endpoint_ip=ep)
                if pre_scope is None:
                    raise SwarmException("Connection denied by resource manager")
            except Exception as e:
                # Fail-open if rate/cidr checks error; keep pre_scope None
                if isinstance(e, SwarmException):
                    raise
                pre_scope = None

        # Dial peer (connection to peer does not yet exist)
        # Transport dials peer (gets back a raw conn)
        raw_conn = None
        try:
            addr = Multiaddr(f"{addr}/p2p/{peer_id}")
            raw_conn = await self.transport.dial(addr)

            # Enable PNET if psk is provvided
            if self.psk is not None:
                raw_conn = new_protected_conn(raw_conn, self.psk)
        except OpenConnectionError as error:
            logger.debug("fail to dial peer %s over base transport", peer_id)
            # Release pre-upgrade scope on failure
            try:
                if pre_scope is not None and hasattr(pre_scope, "close"):
                    pre_scope.close()
            except Exception:
                pass
            raise SwarmException(
                f"fail to open connection to peer {peer_id}"
            ) from error
        except Exception as e:
            # Clean up on any unexpected exception during dial
            try:
                if pre_scope is not None and hasattr(pre_scope, "close"):
                    pre_scope.close()
            except Exception:
                pass
            raise SwarmException(f"Unexpected error dialing peer {peer_id}") from e

        if isinstance(self.transport, QUICTransport) and isinstance(
            raw_conn, IMuxedConn
        ):
            logger.info(
                "Skipping upgrade for QUIC, QUIC connections are already multiplexed"
            )
            try:
                swarm_conn = await self.add_conn(raw_conn)
                return swarm_conn
            except Exception:
                # Clean up on failure
                try:
                    await raw_conn.close()
                except Exception:
                    pass
                try:
                    if pre_scope is not None and hasattr(pre_scope, "close"):
                        pre_scope.close()
                except Exception:
                    pass
                raise

        logger.debug("dialed peer %s over base transport", peer_id)
        try:
            swarm_conn = await self.upgrade_outbound_raw_conn(
                raw_conn, peer_id, pre_scope
            )
        except Exception:
            # Ensure raw_conn is closed if upgrade fails
            try:
                await raw_conn.close()
            except Exception:
                pass
            raise

        logger.debug("successfully dialed peer %s", peer_id)

        return swarm_conn

    async def upgrade_outbound_raw_conn(
        self, raw_conn: IRawConnection, peer_id: ID, pre_scope: Any = None
    ) -> "SwarmConn":
        """
        Secure the outgoing raw connection and upgrade it to a multiplexed connection.

        :param raw_conn: the raw connection to upgrade
        :param peer_id: the peer this connection is to
        :param pre_scope: pre-upgrade resource scope (if any)
        :raises SwarmException: raised when security or muxer upgrade fails
        :return: network connection with security and multiplexing established
        """
        secured_conn = None
        try:
            # Per, https://discuss.libp2p.io/t/multistream-security/130, we first secure
            # the conn and then mux the conn
            try:
                secured_conn = await self.upgrader.upgrade_security(
                    raw_conn, True, peer_id
                )
            except SecurityUpgradeFailure as error:
                logger.debug("failed to upgrade security for peer %s", peer_id)
                # Clean up raw connection
                try:
                    await raw_conn.close()
                except Exception:
                    pass
                # Clean up pre-scope
                try:
                    if pre_scope is not None and hasattr(pre_scope, "close"):
                        pre_scope.close()
                except Exception:
                    pass
                raise SwarmException(
                    f"failed to upgrade security for peer {peer_id}"
                ) from error

            logger.debug("upgraded security for peer %s", peer_id)

            try:
                muxed_conn = await self.upgrader.upgrade_connection(
                    secured_conn, peer_id
                )
            except MuxerUpgradeFailure as error:
                logger.debug("failed to upgrade mux for peer %s", peer_id)
                # Clean up secured connection
                try:
                    await secured_conn.close()
                except Exception:
                    pass
                # Clean up pre-scope
                try:
                    if pre_scope is not None and hasattr(pre_scope, "close"):
                        pre_scope.close()
                except Exception:
                    pass
                raise SwarmException(
                    f"failed to upgrade mux for peer {peer_id}"
                ) from error
        except Exception:
            # Ensure cleanup on any unexpected exception
            if secured_conn is not None:
                try:
                    await secured_conn.close()
                except Exception:
                    pass
            try:
                await raw_conn.close()
            except Exception:
                pass
            try:
                if pre_scope is not None and hasattr(pre_scope, "close"):
                    pre_scope.close()
            except Exception:
                pass
            raise

        logger.debug("upgraded mux for peer %s", peer_id)

        # Pass endpoint IP to resource manager for outbound
        if self._resource_manager is not None:
            try:
                ep = None
                if hasattr(secured_conn, "get_remote_address"):
                    _endpoint = secured_conn.get_remote_address()
                    if _endpoint is not None:
                        ep = _endpoint[0]
                conn_scope = self._resource_manager.open_connection(
                    peer_id, endpoint_ip=ep
                )
                if conn_scope is None:
                    await secured_conn.close()
                    # Release pre-upgrade scope
                    try:
                        if pre_scope is not None and hasattr(pre_scope, "close"):
                            pre_scope.close()
                            pre_scope = None
                    except Exception:
                        pass
                    raise SwarmException("Connection denied by resource manager")
                try:
                    setattr(muxed_conn, "_resource_scope", conn_scope)
                except Exception:
                    pass
                # Release pre-upgrade scope after acquiring real scope
                try:
                    if pre_scope is not None and hasattr(pre_scope, "close"):
                        pre_scope.close()
                        pre_scope = None
                except Exception:
                    pass
            except Exception:
                pass

        swarm_conn = await self.add_conn(muxed_conn)
        logger.debug("successfully dialed peer %s", peer_id)
        return swarm_conn

    async def dial_addr(self, addr: Multiaddr, peer_id: ID) -> INetConn:
        """
        Enhanced: Try to create a connection to peer_id with addr using retry logic.

        :param addr: the address we want to connect with
        :param peer_id: the peer we want to connect to
        :raises SwarmException: raised when an error occurs
        :return: network connection
        """
        return await self._dial_with_retry(addr, peer_id)

    async def new_stream(self, peer_id: ID) -> INetStream:
        """
        Enhanced: Create a new stream with load balancing across multiple connections.

        :param peer_id: peer_id of destination
        :raises SwarmException: raised when an error occurs
        :return: net stream instance
        """
        logger.debug("attempting to open a stream to peer %s", peer_id)

        # Check resource manager for stream limits
        if self._resource_manager is not None:
            from libp2p.rcmgr import Direction

            if not self._resource_manager.acquire_stream(
                str(peer_id), Direction.OUTBOUND
            ):
                logger.warning("Stream limit exceeded for peer %s", peer_id)
                raise SwarmException("Stream limit exceeded")

        # Get existing connections or dial new ones
        connections = self.get_connections(peer_id)
        if not connections:
            connections = await self.dial_peer(peer_id)

        # Filter out closed/invalid connections
        connections = self._filter_valid_connections(connections)

        if not connections:
            raise SwarmException(f"No valid connections available for peer {peer_id}")

        # Ensure connections are ready (wait briefly if needed)
        ready_connections = await self._ensure_connections_ready(connections, peer_id)

        if not ready_connections:
            raise SwarmException(f"No ready connections available for peer {peer_id}")

        # Load balancing strategy at interface level
        connection = self._select_connection(ready_connections, peer_id)

        # Final validation before using connection
        if connection is None:
            raise SwarmException(f"Failed to select a connection for peer {peer_id}")

        if connection.is_closed:
            # Connection was closed between selection and use, try again
            logger.debug(f"Selected connection for {peer_id} was closed, retrying")
            connections = await self._ensure_connections_ready(
                self._filter_valid_connections(self.get_connections(peer_id)), peer_id
            )
            if not connections:
                raise SwarmException(
                    f"No ready connections available for peer {peer_id}"
                )
            connection = self._select_connection(connections, peer_id)
            if connection is None or connection.is_closed:
                raise SwarmException(
                    f"Failed to get a valid connection for peer {peer_id}"
                )

        if isinstance(self.transport, QUICTransport) and connection is not None:
            conn = cast("SwarmConn", connection)
            try:
                stream = await conn.new_stream()
                logger.debug("successfully opened a stream to peer %s", peer_id)
                return stream
            except Exception:
                # Release stream resource on failure
                if self._resource_manager is not None:
                    self._resource_manager.release_stream(
                        str(peer_id), Direction.OUTBOUND
                    )
                raise

        try:
            net_stream = await connection.new_stream()
            logger.debug("successfully opened a stream to peer %s", peer_id)
            return net_stream
        except Exception as e:
            logger.debug(f"Failed to create stream on connection: {e}")
            # Release stream resource on failure
            if self._resource_manager is not None:
                self._resource_manager.release_stream(str(peer_id), Direction.OUTBOUND)

            # Try other connections if available
            for other_conn in connections:
                if other_conn != connection:
                    try:
                        # Re-acquire stream resource for alternative connection
                        if self._resource_manager is not None:
                            if not self._resource_manager.acquire_stream(
                                str(peer_id), Direction.OUTBOUND
                            ):
                                continue

                        net_stream = await other_conn.new_stream()
                        logger.debug(
                            f"Successfully opened a stream to peer {peer_id} "
                            "using alternative connection"
                        )
                        return net_stream
                    except Exception:
                        # Release stream resource on failure
                        if self._resource_manager is not None:
                            self._resource_manager.release_stream(
                                str(peer_id), Direction.OUTBOUND
                            )
                        continue

            # All connections failed, raise exception
            raise SwarmException(f"Failed to create stream to peer {peer_id}") from e

    def _filter_valid_connections(self, connections: list[INetConn]) -> list[INetConn]:
        """
        Filter out closed/invalid connections from a list.

        Parameters
        ----------
        connections : list[INetConn]
            List of connections to filter

        Returns
        -------
        list[INetConn]
            List of valid (non-closed) connections

        """
        valid_connections = []
        for conn in connections:
            try:
                if conn is None:
                    continue

                # Check if connection is closed
                if conn.is_closed:
                    # Connection is closed, skip it
                    continue

                # Connection is potentially valid
                valid_connections.append(conn)
            except Exception as e:
                # If checking connection state fails, skip this connection
                logger.debug(f"Skipping connection due to error checking state: {e}")
                continue
        return valid_connections

    async def _ensure_connections_ready(
        self, connections: list[INetConn], peer_id: ID
    ) -> list[INetConn]:
        """
        Ensure connections are ready for use (started and not closed).

        Parameters
        ----------
        connections : list[INetConn]
            List of connections to check
        peer_id : ID
            Peer ID for logging

        Returns
        -------
        list[INetConn]
            List of ready connections

        """
        ready_connections = []
        for conn in connections:
            try:
                # Double-check connection is not closed
                if conn.is_closed:
                    continue

                # Wait for connection to be ready if it has event_started
                # (connections should already be started, but handle race conditions)
                if hasattr(conn, "event_started") and not conn.event_started.is_set():
                    try:
                        # Wait briefly for connection to start (with timeout)
                        with trio.fail_after(0.5):  # 500ms timeout
                            await conn.event_started.wait()
                    except trio.TooSlowError:
                        logger.debug(
                            f"Connection for {peer_id} didn't start in time, skipping"
                        )
                        continue

                # Final check - connection might have closed while waiting
                if conn.is_closed:
                    continue

                ready_connections.append(conn)
            except Exception as e:
                logger.debug(f"Error checking connection readiness: {e}")
                continue

        return ready_connections

    def _select_connection(self, connections: list[INetConn], peer_id: ID) -> INetConn:
        """
        Select connection based on load balancing strategy.

        Parameters
        ----------
        connections : list[INetConn]
            List of available connections.
        peer_id : ID
            The peer ID for round-robin tracking.
        strategy : str
            Load balancing strategy ("round_robin", "least_loaded", etc.).

        Returns
        -------
        INetConn
            Selected connection.

        """
        if not connections:
            raise ValueError("No connections available")

        strategy = self.connection_config.load_balancing_strategy

        if strategy == "round_robin":
            # Simple round-robin selection
            if peer_id not in self._round_robin_index:
                self._round_robin_index[peer_id] = 0

            index = self._round_robin_index[peer_id] % len(connections)
            self._round_robin_index[peer_id] += 1
            return connections[index]

        elif strategy == "least_loaded":
            # Find connection with least streams
            return min(connections, key=lambda c: len(c.get_streams()))

        else:
            # Default to first connection
            return connections[0]

    async def listen(self, *multiaddrs: Multiaddr) -> bool:
        """
        :param multiaddrs: one or many multiaddrs to start listening on
        :return: true if at least one success

        For each multiaddr

          - Check if a listener for multiaddr exists already
          - If listener already exists, continue
          - Otherwise:

              - Capture multiaddr in conn handler
              - Have conn handler delegate to stream handler
              - Call listener listen with the multiaddr
              - Map multiaddr to listener
        """
        logger.debug(f"Swarm.listen called with multiaddrs: {multiaddrs}")
        # We need to wait until `self.listener_nursery` is created.
        logger.debug("Starting to listen")
        await self.event_listener_nursery_created.wait()

        success_count = 0
        for maddr in multiaddrs:
            logger.debug(f"Swarm.listen processing multiaddr: {maddr}")
            if str(maddr) in self.listeners:
                logger.debug(f"Swarm.listen: listener already exists for {maddr}")
                success_count += 1
                continue

            async def conn_handler(
                read_write_closer: ReadWriteCloser, maddr: Multiaddr = maddr
            ) -> None:
                # No need to upgrade QUIC Connection
                if isinstance(self.transport, QUICTransport):
                    try:
                        quic_conn = cast(QUICConnection, read_write_closer)
                        await self.add_conn(quic_conn)
                        peer_id = quic_conn.peer_id
                        logger.debug(
                            f"successfully opened quic connection to peer {peer_id}"
                        )
                        # NOTE: This is a intentional barrier to prevent from the
                        # handler exiting and closing the connection.
                        await self.manager.wait_finished()
                    except Exception:
                        await read_write_closer.close()
                    return

                # For non-QUIC connections, wrap in try/except to ensure cleanup
                raw_conn = None
                try:
                    raw_conn = RawConnection(read_write_closer, False)
                    await self.upgrade_inbound_raw_conn(raw_conn, maddr)
                    # NOTE: This is a intentional barrier to prevent from the handler
                    # exiting and closing the connection.
                    await self.manager.wait_finished()
                except Exception as e:
                    logger.debug(f"Error handling incoming connection: {e}")
                    # Ensure the underlying connection is closed on any error
                    try:
                        if raw_conn is not None:
                            await raw_conn.close()
                        else:
                            # If raw_conn wasn't created,
                            # close the underlying connection
                            await read_write_closer.close()
                    except Exception:
                        pass
                    # Re-raise to let the listener handle it appropriately
                    # (swallow the exception to prevent propagation)

            try:
                # Success
                logger.debug(f"Swarm.listen: creating listener for {maddr}")
                listener = self.transport.create_listener(conn_handler)
                logger.debug(f"Swarm.listen: listener created for {maddr}")
                self.listeners[str(maddr)] = listener
                # TODO: `listener.listen` is not bounded with nursery. If we want to be
                #   I/O agnostic, we should change the API.
                if self.listener_nursery is None:
                    raise SwarmException("swarm instance hasn't been run")
                assert self.listener_nursery is not None  # For type checker
                logger.debug(f"Swarm.listen: calling listener.listen for {maddr}")
                await listener.listen(maddr, self.listener_nursery)
                logger.debug(f"Swarm.listen: listener.listen completed for {maddr}")

                # Call notifiers since event occurred
                await self.notify_listen(maddr)

                success_count += 1
                logger.debug("successfully started listening on: %s", maddr)
            except OSError:
                # Failed. Continue looping.
                logger.debug("fail to listen on: %s", maddr)

        # Return true if at least one address succeeded
        return success_count > 0

    async def upgrade_inbound_raw_conn(
        self, raw_conn: IRawConnection, maddr: Multiaddr
    ) -> IMuxedConn:
        """
        Secure the inbound raw connection and upgrade it to a multiplexed connection.

        :param raw_conn: the inbound raw connection to upgrade
        :raises SwarmException: raised when security or muxer upgrade fails
        :return: network connection with security and multiplexing established
        """
<<<<<<< HEAD
        # Check global connection limit
        total_connections = len(self.get_connections())
        if total_connections >= self.connection_config.max_connections:
            logger.debug(
                f"Rejecting incoming connection: max_connections "
                f"({self.connection_config.max_connections}) reached"
            )
=======
        # Enable PNET is psk is provided
        if self.psk is not None:
            raw_conn = new_protected_conn(raw_conn, self.psk)

        # secure the conn and then mux the conn
        try:
            secured_conn = await self.upgrader.upgrade_security(raw_conn, False)
        except SecurityUpgradeFailure as error:
            logger.error("failed to upgrade security for peer at %s", maddr)
>>>>>>> 71d3d505
            await raw_conn.close()
            raise SwarmException("Maximum connections limit reached")

        # Check pending incoming connections limit
        # Note: We can't easily track pending connections here,
        # but this is a best-effort check
        # The actual enforcement happens at the listener level

        # Extract IP address for rate limiting and connection gating
        from libp2p.network.connection_gate import extract_ip_from_multiaddr

        remote_ip: str | None = None
        if hasattr(raw_conn, "get_remote_address"):
            remote_addr = raw_conn.get_remote_address()
            if remote_addr is not None:
                remote_ip = remote_addr[0]

        # If we couldn't get IP from connection, try extracting from multiaddr
        if remote_ip is None:
            remote_ip = extract_ip_from_multiaddr(maddr)

        # Check connection gate (IP allow/deny lists)
        if remote_ip is not None:
            # Create a temporary multiaddr for connection gate check
            from multiaddr import Multiaddr

            try:
                # Try to create a multiaddr with the IP
                check_addr = (
                    Multiaddr(f"/ip4/{remote_ip}/tcp/0")
                    if ":" not in remote_ip
                    else Multiaddr(f"/ip6/{remote_ip}/tcp/0")
                )
            except Exception:
                check_addr = maddr

            if not self.connection_gate.is_allowed(check_addr):
                logger.debug(
                    f"Rejecting incoming connection from {remote_ip}: "
                    f"blocked by connection gate"
                )
                await raw_conn.close()
                raise SwarmException("Connection denied by connection gate")

            # Check rate limiting (only if not in allow list)
            if not self.connection_gate.is_in_allow_list(check_addr):
                if not self.rate_limiter.check_and_consume(remote_ip):
                    logger.debug(
                        f"Rejecting incoming connection from {remote_ip}: "
                        f"rate limit exceeded"
                    )
                    await raw_conn.close()
                    raise SwarmException("Rate limit exceeded for incoming connection")

        # Optional pre-upgrade admission using ResourceManager
        pre_scope = None
        if self._resource_manager is not None:
            try:
                endpoint_ip = None
                if hasattr(raw_conn, "get_remote_address"):
                    ra = raw_conn.get_remote_address()
                    if ra is not None:
                        endpoint_ip = ra[0]
                # Perform a preliminary connection admission to guard early
                pre_scope = self._resource_manager.open_connection(
                    None, endpoint_ip=endpoint_ip
                )
                if pre_scope is None:
                    # Denied before upgrade; close socket and return early
                    await raw_conn.close()
                    return None  # type: ignore[return-value]
            except Exception:
                # Fail-open on admission errors; guard later in add_conn
                pre_scope = None

        # secure the conn and then mux the conn
        secured_conn = None
        muxed_conn = None
        try:
            try:
                secured_conn = await self.upgrader.upgrade_security(raw_conn, False)
            except SecurityUpgradeFailure as error:
                logger.error("failed to upgrade security for peer at %s", maddr)
                # Clean up raw connection
                try:
                    await raw_conn.close()
                except Exception:
                    pass
                # Clean up pre-scope
                try:
                    if pre_scope is not None and hasattr(pre_scope, "close"):
                        pre_scope.close()
                except Exception:
                    pass
                raise SwarmException(
                    f"failed to upgrade security for peer at {maddr}"
                ) from error
            peer_id = secured_conn.get_remote_peer()

            try:
                muxed_conn = await self.upgrader.upgrade_connection(
                    secured_conn, peer_id
                )
            except MuxerUpgradeFailure as error:
                logger.error("fail to upgrade mux for peer %s", peer_id)
                # Clean up secured connection
                try:
                    await secured_conn.close()
                except Exception:
                    pass
                # Clean up raw connection
                try:
                    await raw_conn.close()
                except Exception:
                    pass
                # Clean up pre-scope
                try:
                    if pre_scope is not None and hasattr(pre_scope, "close"):
                        pre_scope.close()
                except Exception:
                    pass
                raise SwarmException(
                    f"fail to upgrade mux for peer {peer_id}"
                ) from error
            logger.debug("upgraded mux for peer %s", peer_id)
        except Exception:
            # Ensure cleanup on any unexpected exception
            if muxed_conn is not None:
                try:
                    await muxed_conn.close()
                except Exception:
                    pass
            if secured_conn is not None:
                try:
                    await secured_conn.close()
                except Exception:
                    pass
            try:
                await raw_conn.close()
            except Exception:
                pass
            # Clean up pre-scope
            try:
                if pre_scope is not None and hasattr(pre_scope, "close"):
                    pre_scope.close()
            except Exception:
                pass
            raise
        # Pass endpoint IP to resource manager, if available
        if self._resource_manager is not None:
            try:
                ep = None
                if hasattr(secured_conn, "get_remote_address"):
                    _endpoint = secured_conn.get_remote_address()
                    if _endpoint is not None:
                        ep = _endpoint[0]
                # open_connection will enforce cidr/rate if configured
                conn_scope = self._resource_manager.open_connection(
                    peer_id, endpoint_ip=ep
                )
                if conn_scope is None:
                    # Clean up connections
                    try:
                        await secured_conn.close()
                    except Exception:
                        pass
                    try:
                        await raw_conn.close()
                    except Exception:
                        pass
                    # Clean up pre-scope
                    try:
                        if pre_scope is not None and hasattr(pre_scope, "close"):
                            pre_scope.close()
                    except Exception:
                        pass
                    raise SwarmException("Connection denied by resource manager")
                # Store on muxed_conn if possible for cleanup propagation
                try:
                    setattr(muxed_conn, "_resource_scope", conn_scope)
                except Exception:
                    pass
                # Release any pre-upgrade scope now that we have a real scope
                try:
                    if pre_scope is not None and hasattr(pre_scope, "close"):
                        pre_scope.close()
                        pre_scope = None
                except Exception:
                    pass
            except SwarmException:
                # Re-raise SwarmExceptions (connection denied)
                raise
            except Exception:
                # Let add_conn perform final guard if needed
                pass

        await self.add_conn(muxed_conn)
        logger.debug("successfully opened connection to peer %s", peer_id)

        return muxed_conn

    async def close(self) -> None:
        """
        Close the swarm instance and cleanup resources.
        """
        # Check if manager exists before trying to stop it
        if hasattr(self, "_manager") and self._manager is not None:
            await self._manager.stop()
        else:
            # Perform alternative cleanup if the manager isn't initialized
            # Close all connections manually
            if hasattr(self, "connections"):
                for peer_id, conns in list(self.connections.items()):
                    for conn in conns:
                        await conn.close()

                # Clear connection tracking dictionary
                self.connections.clear()

            # Close all listeners
            if hasattr(self, "listeners"):
                for maddr_str, listener in self.listeners.items():
                    await listener.close()
                    # Notify about listener closure
                    try:
                        multiaddr = Multiaddr(maddr_str)
                        await self.notify_listen_close(multiaddr)
                    except Exception as e:
                        logger.warning(
                            f"Failed to notify listen_close for {maddr_str}: {e}"
                        )
                self.listeners.clear()

            # Close the transport if it exists and has a close method
            if hasattr(self, "transport") and self.transport is not None:
                # Check if transport has close method before calling it
                if hasattr(self.transport, "close"):
                    await self.transport.close()  # type: ignore
                # Ignoring the type above since `transport` may not have a close method
                # and we have already checked it with hasattr

        logger.debug("swarm successfully closed")

    async def close_peer(self, peer_id: ID) -> None:
        """
        Close all connections to the specified peer.

        Parameters
        ----------
        peer_id : ID
            The peer ID to close connections for.

        """
        connections = self.get_connections(peer_id)
        if not connections:
            return

        # Close all connections
        for connection in connections:
            try:
                await connection.close()
            except Exception as e:
                logger.warning(f"Error closing connection to {peer_id}: {e}")

        # Release stream resources for this peer
        if self._resource_manager is not None:
            # Release all streams for this peer (both inbound and outbound)
            # Note: This is a simplified approach - in a real implementation,
            # we would track individual streams and release them specifically
            logger.debug("Releasing stream resources for peer %s", peer_id)

        # Remove from connections dict
        self.connections.pop(peer_id, None)

        logger.debug("successfully close the connection to peer %s", peer_id)

    async def add_conn(self, muxed_conn: IMuxedConn) -> "SwarmConn":
        """
        Add a `IMuxedConn` to `Swarm` as a `SwarmConn`, notify "connected",
        and start to monitor the connection for its new streams and
        disconnection.
        """
        # Apply resource manager checks to ALL connection types (TCP, WebSocket, QUIC)
        conn_scope = None
        if self._resource_manager is not None:
            try:
                # Extract peer_id from any muxed connection type
                peer_id_for_scope = muxed_conn.peer_id
                conn_scope = self._resource_manager.open_connection(
                    peer_id=peer_id_for_scope,
                )
                if conn_scope is None:
                    # Resource manager denied the connection.
                    # Keep the message concise so it fits within the
                    # project's line-length limit.
                    raise SwarmException(
                        "Connection denied by resource manager: resource limit exceeded"
                    )
                # QUICConnection provides a hook to set scope and ensure cleanup
                if hasattr(muxed_conn, "set_resource_scope"):
                    # Type ignore: we've checked the attribute exists
                    muxed_conn.set_resource_scope(conn_scope)  # type: ignore
            except Exception as e:
                # If resource guard denies, close connection and rethrow
                try:
                    await muxed_conn.close()
                except Exception:
                    pass
                raise SwarmException(f"Connection denied by resource manager: {e}")

        from .connection.swarm_connection import SwarmConn

        swarm_conn = SwarmConn(
            muxed_conn,
            self,
        )

        # For non-QUIC connections, set the resource scope on SwarmConn
        if conn_scope is not None and not hasattr(muxed_conn, "set_resource_scope"):
            swarm_conn.set_resource_scope(conn_scope)  # type: ignore
        logger.debug("Swarm::add_conn | starting muxed connection")
        self.manager.run_task(muxed_conn.start)
        await muxed_conn.event_started.wait()
        logger.debug("Swarm::add_conn | starting swarm connection")
        self.manager.run_task(swarm_conn.start)
        await swarm_conn.event_started.wait()

        # Add to connections dict with deduplication
        peer_id = muxed_conn.peer_id
        if peer_id not in self.connections:
            self.connections[peer_id] = []

        # Check for duplicate connections by comparing the underlying muxed connection
        for existing_conn in self.connections[peer_id]:
            if existing_conn.muxed_conn == muxed_conn:
                logger.debug(f"Connection already exists for peer {peer_id}")
                # existing_conn is a SwarmConn since it's stored in the connections list
                return existing_conn  # type: ignore[return-value]

        self.connections[peer_id].append(swarm_conn)

        # Trim if we exceed max connections per peer
        max_conns = self.connection_config.max_connections_per_peer
        if len(self.connections[peer_id]) > max_conns:
            self._trim_connections(peer_id)

        # Trigger connection pruning if global limit is exceeded
        await self.connection_pruner.maybe_prune_connections()

        # Call notifiers since event occurred
        await self.notify_connected(swarm_conn)
        return swarm_conn

    def _trim_connections(self, peer_id: ID) -> None:
        """
        Remove oldest connections when limit is exceeded.
        """
        connections = self.connections[peer_id]
        if len(connections) <= self.connection_config.max_connections_per_peer:
            return

        # Sort by creation time and remove oldest
        # For now, just keep the most recent connections
        max_conns = self.connection_config.max_connections_per_peer
        connections_to_remove = connections[:-max_conns]

        for conn in connections_to_remove:
            logger.debug(f"Trimming old connection for peer {peer_id}")
            trio.lowlevel.spawn_system_task(self._close_connection_async, conn)

        # Keep only the most recent connections
        max_conns = self.connection_config.max_connections_per_peer
        self.connections[peer_id] = connections[-max_conns:]

    async def _close_connection_async(self, connection: INetConn) -> None:
        """Close a connection asynchronously."""
        try:
            await connection.close()
        except Exception as e:
            logger.warning(f"Error closing connection: {e}")

    def remove_conn(self, swarm_conn: "SwarmConn") -> None:
        """
        Simply remove the connection from Swarm's records, without closing
        the connection.
        """
        peer_id = swarm_conn.muxed_conn.peer_id

        if peer_id in self.connections:
            self.connections[peer_id] = [
                conn for conn in self.connections[peer_id] if conn != swarm_conn
            ]
            if not self.connections[peer_id]:
                del self.connections[peer_id]

    # Notifee

    def register_notifee(self, notifee: INotifee) -> None:
        """
        :param notifee: object implementing Notifee interface
        :return: true if notifee registered successfully, false otherwise
        """
        self.notifees.append(notifee)

    async def notify_opened_stream(self, stream: INetStream) -> None:
        async with trio.open_nursery() as nursery:
            for notifee in self.notifees:
                nursery.start_soon(notifee.opened_stream, self, stream)

    async def notify_connected(self, conn: INetConn) -> None:
        async with trio.open_nursery() as nursery:
            for notifee in self.notifees:
                nursery.start_soon(notifee.connected, self, conn)

    async def notify_disconnected(self, conn: INetConn) -> None:
        # Trigger reconnection if peer has KEEP_ALIVE tag
        peer_id: ID | None = None
        if hasattr(conn, "muxed_conn") and hasattr(conn.muxed_conn, "peer_id"):
            peer_id = conn.muxed_conn.peer_id
            # Trigger reconnection queue (it will check for KEEP_ALIVE tag internally)
            await self.reconnect_queue.maybe_reconnect(peer_id)

        async with trio.open_nursery() as nursery:
            for notifee in self.notifees:
                nursery.start_soon(notifee.disconnected, self, conn)

    async def notify_listen(self, multiaddr: Multiaddr) -> None:
        async with trio.open_nursery() as nursery:
            for notifee in self.notifees:
                nursery.start_soon(notifee.listen, self, multiaddr)

    async def notify_closed_stream(self, stream: INetStream) -> None:
        async with trio.open_nursery() as nursery:
            for notifee in self.notifees:
                nursery.start_soon(notifee.closed_stream, self, stream)

    async def notify_listen_close(self, multiaddr: Multiaddr) -> None:
        async with trio.open_nursery() as nursery:
            for notifee in self.notifees:
                nursery.start_soon(notifee.listen_close, self, multiaddr)

    # Generic notifier used by NetStream._notify_closed
    async def notify_all(self, notifier: Callable[[INotifee], Awaitable[None]]) -> None:
        async with trio.open_nursery() as nursery:
            for notifee in self.notifees:
                nursery.start_soon(notifier, notifee)

    # Backward compatibility properties
    @property
    def connections_legacy(self) -> dict[ID, INetConn]:
        """
        Legacy 1:1 mapping for backward compatibility.

        Returns
        -------
        dict[ID, INetConn]
            Legacy mapping with only the first connection per peer.

        """
        legacy_conns = {}
        for peer_id, conns in self.connections.items():
            if conns:
                legacy_conns[peer_id] = conns[0]
        return legacy_conns<|MERGE_RESOLUTION|>--- conflicted
+++ resolved
@@ -1057,7 +1057,6 @@
         :raises SwarmException: raised when security or muxer upgrade fails
         :return: network connection with security and multiplexing established
         """
-<<<<<<< HEAD
         # Check global connection limit
         total_connections = len(self.get_connections())
         if total_connections >= self.connection_config.max_connections:
@@ -1065,7 +1064,6 @@
                 f"Rejecting incoming connection: max_connections "
                 f"({self.connection_config.max_connections}) reached"
             )
-=======
         # Enable PNET is psk is provided
         if self.psk is not None:
             raw_conn = new_protected_conn(raw_conn, self.psk)
@@ -1075,7 +1073,6 @@
             secured_conn = await self.upgrader.upgrade_security(raw_conn, False)
         except SecurityUpgradeFailure as error:
             logger.error("failed to upgrade security for peer at %s", maddr)
->>>>>>> 71d3d505
             await raw_conn.close()
             raise SwarmException("Maximum connections limit reached")
 
