--- conflicted
+++ resolved
@@ -4,11 +4,7 @@
 )
 import logging
 import random
-<<<<<<< HEAD
 from typing import Any, TYPE_CHECKING, cast
-=======
-from typing import TYPE_CHECKING, Any, cast
->>>>>>> 6829dddb
 
 if TYPE_CHECKING:
     from libp2p.network.connection.swarm_connection import SwarmConn
@@ -882,7 +878,6 @@
                     return
 
                 raw_conn = RawConnection(read_write_closer, False)
-<<<<<<< HEAD
 
                 # Per, https://discuss.libp2p.io/t/multistream-security/130, we first
                 # secure the conn and then mux the conn
@@ -949,9 +944,7 @@
                 await self.add_conn(muxed_conn)
                 logger.debug("successfully opened connection to peer %s", peer_id)
 
-=======
                 await self.upgrade_inbound_raw_conn(raw_conn, maddr)
->>>>>>> 6829dddb
                 # NOTE: This is a intentional barrier to prevent from the handler
                 # exiting and closing the connection.
                 await self.manager.wait_finished()
