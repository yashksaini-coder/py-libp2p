--- conflicted
+++ resolved
@@ -7,11 +7,7 @@
 import threading
 
 try:
-<<<<<<< HEAD
-    from prometheus_client import (  # type: ignore[import-untyped]
-=======
     from prometheus_client import (  # type: ignore[import]
->>>>>>> 366c4e12
         CONTENT_TYPE_LATEST,
         CollectorRegistry,
         Gauge,
